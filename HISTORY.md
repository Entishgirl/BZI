--- conflicted
+++ resolved
@@ -1,6 +1,5 @@
 # Revision History
 
-<<<<<<< HEAD
 ## Revision 0.3.1
 - Added `plot_all_bz` which can plot the Brillouin zone, the
   irreducible wedge of the Brillouin zone, and a mesh. The mesh can be
@@ -28,7 +27,7 @@
 	corrections to rectangular integration on a free electron model.
   - `indexing tetrahedron grid.ipynb` is a notebook that works out how
 	the grid and tetrahedra are indexed in Blochl's method.
-=======
+
 ## Revision 0.2.15
 - Small changes to setup and run of VASP and QE jobs. Now able to
   get input parameters and run convergence tests.
@@ -40,7 +39,6 @@
 ## Revision 0.2.13
 - Added functions that test the input parameters for Quantum 
   Espresso runs. 
->>>>>>> 3c5b139c
 
 ## Revision 0.2.12
 - Added a function that pickles Quantum Espresso convergence data.
